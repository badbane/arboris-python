"""
Visualization of a simulation
"""
import visual
import numpy as np
import rigidmotion as rm

class World(object):
    """ A drawable version of rigidmotion.World
    """
    
    def __init__(self, world):
        self._world = world
        self._scene = visual.display()
        self.bodies = []

        for b in self._world.bodies:
            self.bodies.append(Body(b))

    def update(self):
        for b in self.bodies:
            b.update()

class Body(object):
    """ A drawable version of rigidmotion.Body
    """
    
    def __init__(self, body):
        self._body = body
        self.frames = [draw_frame(pose=body.pose, label=body.frames[0].name)]
        for f in body.frames[1:]:
            self.frames.append(draw_frame(pose=f.pose, label=f.name, parent=self.frames[0]))
<<<<<<< HEAD


=======
        
    def update(self):
        (pos,axis,up) = htr_to_visual(self._body.pose)
        self.frames[0].pos = pos
        self.frames[0].axis = axis
        self.frames[0].up = up
        
        
>>>>>>> 3cd04e9c
def draw_frame(pose=np.eye(4), label=None, parent=None):
    """Draw the arrows and label of a frame.
    """
    (pos,axis,up) = htr_to_visual(pose)
    f = visual.frame(frame=parent, pos=pos, axis=axis, up=up)
    visual.arrow(frame=f, axis=(1,0,0), color=visual.color.red)
    visual.arrow(frame=f, axis=(0,1,0), color=visual.color.green)
    visual.arrow(frame=f, axis=(0,0,1), color=visual.color.blue)
    visual.label(frame=f, text=label)
    return f
    
def htr_to_visual(pose):
    """Convert an homogeneous matrix to visual pos,axis an up vectors.
    """
    pos = pose[0:2,3]
    axis = pose[0:2,0]
    up = pose[0:2,1]
    return (pos,axis,up)<|MERGE_RESOLUTION|>--- conflicted
+++ resolved
@@ -30,10 +30,6 @@
         self.frames = [draw_frame(pose=body.pose, label=body.frames[0].name)]
         for f in body.frames[1:]:
             self.frames.append(draw_frame(pose=f.pose, label=f.name, parent=self.frames[0]))
-<<<<<<< HEAD
-
-
-=======
         
     def update(self):
         (pos,axis,up) = htr_to_visual(self._body.pose)
@@ -42,7 +38,6 @@
         self.frames[0].up = up
         
         
->>>>>>> 3cd04e9c
 def draw_frame(pose=np.eye(4), label=None, parent=None):
     """Draw the arrows and label of a frame.
     """
